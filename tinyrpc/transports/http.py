#!/usr/bin/env python
# -*- coding: utf-8 -*-

import requests
import websocket

from . import ClientTransport


class HttpPostClientTransport(ClientTransport):
    """HTTP POST based client transport.

    Requires :py:mod:`requests`. Submits messages to a server using the body of
    an ``HTTP`` ``POST`` request. Replies are taken from the responses body.

    :param endpoint: The URL to send ``POST`` data to.
    :param post_method: allows to replace `requests.post` with another method,
        e.g. the post method of a `requests.Session()` instance.
    :param kwargs: Additional parameters for :py:func:`requests.post`.
    """
    def __init__(self, endpoint, post_method=None, **kwargs):
        self.endpoint = endpoint
        self.request_kwargs = kwargs
        if post_method is None:
            self.post = requests.post
        else:
            self.post = post_method

    def send_message(self, message, expect_reply=True):
        if not isinstance(message, str):
            raise TypeError('str expected')

        r = self.post(self.endpoint, data=message, **self.request_kwargs)

        if expect_reply:
            return r.content

<<<<<<< HEAD
=======

>>>>>>> 299f65c4
class HttpWebSocketClientTransport(ClientTransport):
    """HTTP WebSocket based client transport.

    Requires :py:mod:`websocket-python`. Submits messages to a server using the body of
    an ``HTTP`` ``WebSocket`` message. Replies are taken from the response of the websocket.

    The connection is establish on the ``__init__`` because the protocol is connection oriented,
    you need to close the connection calling the close method.

    :param endpoint: The URL to connect the websocket.
    :param kwargs: Additional parameters for :py:func:`websocket.send`.
    """
    def __init__(self, endpoint, **kwargs):
        self.endpoint = endpoint
        self.request_kwargs = kwargs
        self.ws = websocket.create_connection(self.endpoint, **kwargs)

    def send_message(self, message, expect_reply=True):
        if not isinstance(message, str):
            raise TypeError('str expected')
        self.ws.send(message)
        r = self.ws.recv()
        if expect_reply:
            return r

    def close(self):
        if self.ws is not None:
            self.ws.close()<|MERGE_RESOLUTION|>--- conflicted
+++ resolved
@@ -35,10 +35,7 @@
         if expect_reply:
             return r.content
 
-<<<<<<< HEAD
-=======
 
->>>>>>> 299f65c4
 class HttpWebSocketClientTransport(ClientTransport):
     """HTTP WebSocket based client transport.
 
